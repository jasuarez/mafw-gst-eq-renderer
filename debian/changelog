<<<<<<< HEAD
mafw-gst-eq-renderer (0.1.2009.38-1-2mgr) unstable; urgency=low
=======
mafw-gst-eq-renderer (0.1.2009.47-1-1mtr) unstable; urgency=low

  * Merged mafw-gst-renderer 0.1.2009.47-1.

 -- Juan A. Suarez Romero <jasuarez@igalia.com>  Mon, 15 Feb 2010 23:09:07 +0100

mafw-gst-eq-renderer (0.1.2009.38-1-2mtr) unstable; urgency=low
>>>>>>> ff679679

  * Fix permissions in presets.
  * Fix a typo in Flat preset.

 -- Juan A. Suarez Romero <jasuarez@igalia.com>  Fri, 23 Oct 2009 10:02:12 +0200

mafw-gst-eq-renderer (0.1.2009.38-1-1mgr) unstable; urgency=low

  * Import mafw-gst-renderer 0.1.2009.38-1.
  * Add equalizer to pipeline
  * Add a Control Panel Applet Equalizer

 -- Juan A. Suarez Romero  <jasuarez@igalia.com>  Wed, 21 Oct 2009 11:29:02 +0200<|MERGE_RESOLUTION|>--- conflicted
+++ resolved
@@ -1,14 +1,10 @@
-<<<<<<< HEAD
-mafw-gst-eq-renderer (0.1.2009.38-1-2mgr) unstable; urgency=low
-=======
-mafw-gst-eq-renderer (0.1.2009.47-1-1mtr) unstable; urgency=low
+mafw-gst-eq-renderer (0.1.2009.47-1-1mgr) unstable; urgency=low
 
   * Merged mafw-gst-renderer 0.1.2009.47-1.
 
- -- Juan A. Suarez Romero <jasuarez@igalia.com>  Mon, 15 Feb 2010 23:09:07 +0100
+ -- Juan A. Suarez Romero <jasuarez@igalia.com>  Tue, 16 Feb 2010 00:09:35 +0100
 
-mafw-gst-eq-renderer (0.1.2009.38-1-2mtr) unstable; urgency=low
->>>>>>> ff679679
+mafw-gst-eq-renderer (0.1.2009.38-1-2mgr) unstable; urgency=low
 
   * Fix permissions in presets.
   * Fix a typo in Flat preset.
