--- conflicted
+++ resolved
@@ -15,13 +15,8 @@
 BUILT_SOURCES			= mafw-gst-renderer-marshal.c \
 				  mafw-gst-renderer-marshal.h
 
-<<<<<<< HEAD
-mafw_gst_renderer_la_SOURCES	= $(BUILT_SOURCES) \
-				  gconf-keys.h \
-=======
 mafw_gst_eq_renderer_la_SOURCES	= $(BUILT_SOURCES) \
 				  constants.h \
->>>>>>> eee9ccc1
 				  blanking.c blanking.h \
 				  mafw-gst-renderer.c mafw-gst-renderer.h \
 				  mafw-gst-renderer-utils.c mafw-gst-renderer-utils.h \
